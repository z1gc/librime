--- conflicted
+++ resolved
@@ -36,7 +36,6 @@
 
 namespace rime {
 
-<<<<<<< HEAD
 using std::function;
 using std::list;
 using std::map;
@@ -48,15 +47,6 @@
 using hash_map = std::unordered_map<Key, T>;
 template <class T>
 using hash_set = std::unordered_set<T>;
-=======
-#ifdef BOOST_SIGNALS2
-using boost::signals2::connection;
-using boost::signals2::signal;
-#else
-using boost::signals::connection;
-using boost::signal;
-#endif
->>>>>>> 0a5ad27e
 
 template <class T>
 using the = std::unique_ptr<T>;
@@ -82,8 +72,13 @@
   return std::make_shared<T>(std::forward<Args>(args)...);
 }
 
+#ifdef BOOST_SIGNALS2
 using boost::signals2::connection;
 using boost::signals2::signal;
+#else
+using boost::signals::connection;
+using boost::signal;
+#endif
 
 }  // namespace rime
 
